--- conflicted
+++ resolved
@@ -179,12 +179,7 @@
 
     hf_token = os.environ.get("HF_TOKEN") or os.environ.get("HUGGINGFACE_HUB_TOKEN")
 
-<<<<<<< HEAD
-    # Trigger download early to emit helpful auth errors if token missing
-    ensure_model_download(args.model_id, hf_token)
-
-=======
->>>>>>> 9150aebb
+
     # GPU lock
     repo_root = Path(__file__).resolve().parents[1]
     lock_path = repo_root / ".tmp" / "gpu.lock"
